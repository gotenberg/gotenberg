--- conflicted
+++ resolved
@@ -3,9 +3,6 @@
 .idea
 .vscode
 .DS_Store
-<<<<<<< HEAD
+/node_modules/
 /TODO.txt
-*.exe
-=======
-/node_modules/
->>>>>>> 674f1de1
+*.exe