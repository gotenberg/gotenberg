--- conflicted
+++ resolved
@@ -3,11 +3,7 @@
 ARG GOTENBERG_VERSION
 ARG GOLANGCI_LINT_VERSION
 
-<<<<<<< HEAD
-FROM golang:$GOLANG_VERSION-bullseye AS golang
-=======
 FROM golang:$GOLANG_VERSION-bookworm as golang
->>>>>>> c95174ff
 
 # We're extending the Gotenberg's Docker image because our code relies on external
 # dependencies like Google Chrome, LibreOffice, etc.
@@ -19,16 +15,10 @@
 ENV PATH $GOPATH/bin:/usr/local/go/bin:$PATH
 ENV CGO_ENABLED 1
 
-<<<<<<< HEAD
+COPY --from=golang /usr/local/go /usr/local/go
 
 RUN apk update &&\
     apk --no-cache add \
-=======
-COPY --from=golang /usr/local/go /usr/local/go
-
-RUN apt-get update -qq &&\
-    apt-get install -y -qq --no-install-recommends  \
->>>>>>> c95174ff
     sudo \
     g++ \
     gcc \
