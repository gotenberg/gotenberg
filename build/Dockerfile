--- conflicted
+++ resolved
@@ -32,26 +32,6 @@
 FROM debian:12-slim
 
 ARG GOTENBERG_VERSION
-<<<<<<< HEAD
-
-LABEL author="Julien Neuhart" \
-  description="A Docker-powered stateless API for PDF files." \
-  github="https://github.com/gotenberg/gotenberg" \
-  version="$GOTENBERG_VERSION" \
-  website="https://gotenberg.dev"
-
-# Improve fonts subpixel hinting and smoothing.
-# Credits:
-# https://github.com/arachnys/athenapdf/issues/69.
-# https://github.com/arachnys/athenapdf/commit/ba25a8d80a25d08d58865519c4cd8756dc9a336d.
-COPY build/fonts.conf /etc/fonts/conf.d/100-gotenberg.conf
-
-# Simple wrapper around Java and PDFtk.
-COPY build/pdftk.sh /usr/bin/pdftk
-
-# Setup the Docker image.
-=======
->>>>>>> 94228375
 ARG GOTENBERG_USER_GID
 ARG GOTENBERG_USER_UID
 ARG NOTO_COLOR_EMOJI_VERSION
@@ -66,100 +46,6 @@
       org.opencontainers.image.source="https://github.com/gotenberg/gotenberg"
 
 RUN \
-<<<<<<< HEAD
-  # Create a non-root user.
-  # All processes in the Docker container will run with this dedicated user.
-  groupadd --gid "$GOTENBERG_USER_GID" gotenberg &&\
-  useradd --uid "$GOTENBERG_USER_UID" --gid gotenberg --shell /bin/bash --home /home/gotenberg --no-create-home gotenberg &&\
-  mkdir /home/gotenberg &&\
-  chown gotenberg: /home/gotenberg &&\
-  # Install dependencies required for the next instructions or debugging.
-  # Note: tini is a helper for reaping zombie processes.
-  apt-get update -qq &&\
-  DEBIAN_FRONTEND=noninteractive apt-get install -y -qq --no-install-recommends curl gnupg htop tini python3 default-jre-headless &&\
-  ln -s /usr/bin/htop /usr/bin/top &&\
-  # Install fonts.
-  # Credits:
-  # https://github.com/arachnys/athenapdf/blob/master/cli/Dockerfile.
-  # https://help.accusoft.com/PrizmDoc/v12.1/HTML/Installing_Asian_Fonts_on_Ubuntu_and_Debian.html.
-  curl -o ./ttf-mscorefonts-installer_3.8_all.deb http://httpredir.debian.org/debian/pool/contrib/m/msttcorefonts/ttf-mscorefonts-installer_3.8_all.deb &&\
-  DEBIAN_FRONTEND=noninteractive apt-get install -y -qq --no-install-recommends \
-  ./ttf-mscorefonts-installer_3.8_all.deb \
-  culmus \
-  fonts-beng \
-  fonts-hosny-amiri \
-  fonts-lklug-sinhala \
-  fonts-lohit-guru \
-  fonts-lohit-knda \
-  fonts-samyak-gujr \
-  fonts-samyak-mlym \
-  fonts-samyak-taml \
-  fonts-sarai \
-  fonts-sil-abyssinica \
-  fonts-sil-padauk \
-  fonts-telu \
-  fonts-thai-tlwg \
-  ttf-wqy-zenhei \
-  fonts-arphic-ukai \
-  fonts-arphic-uming \
-  fonts-ipafont-mincho \
-  fonts-ipafont-gothic \
-  fonts-unfonts-core \
-  # LibreOffice recommends.
-  fonts-crosextra-caladea \
-  fonts-crosextra-carlito \
-  fonts-dejavu \
-  fonts-dejavu-extra \
-  fonts-liberation \
-  fonts-liberation2 \
-  fonts-linuxlibertine \
-  fonts-noto-cjk \
-  fonts-noto-core \
-  fonts-noto-mono \
-  fonts-noto-ui-core \
-  fonts-sil-gentium \
-  fonts-sil-gentium-basic &&\
-  rm -f ./ttf-mscorefonts-installer_3.8_all.deb &&\
-  # Add Color and Black-and-White Noto emoji font.
-  # Credits:
-  # https://github.com/gotenberg/gotenberg/pull/325.
-  # https://github.com/googlefonts/noto-emoji.
-  curl -Ls "https://github.com/googlefonts/noto-emoji/raw/$NOTO_COLOR_EMOJI_VERSION/fonts/NotoColorEmoji.ttf" -o /usr/local/share/fonts/NotoColorEmoji.ttf &&\
-  # Install Google Chrome / Chromium.
-  /tmp/install-chromium.sh &&\
-  # Install LibreOffice.
-  # Note: we use the bullseye-backports distribution to get the latest LibreOffice version.
-  # See:
-  # https://github.com/gotenberg/gotenberg/pull/322.
-  # https://github.com/gotenberg/gotenberg/issues/403.
-  echo "deb https://httpredir.debian.org/debian/ bullseye-backports main contrib non-free" >> /etc/apt/sources.list &&\
-  apt-get update -qq &&\
-  DEBIAN_FRONTEND=noninteractive apt-get install -y -qq --no-install-recommends -t bullseye-backports libreoffice &&\
-  # Download unoconv (Python script).
-  curl -Ls https://raw.githubusercontent.com/dagwieers/unoconv/master/unoconv -o /usr/bin/unoconv &&\
-  chmod +x /usr/bin/unoconv &&\
-  # unoconv will look for the Python binary, which has to be at version 3.
-  ln -s /usr/bin/python3 /usr/bin/python &&\
-  # Download PDFtk.
-  # See https://github.com/gotenberg/gotenberg/pull/273. \
-  curl -o /usr/bin/pdftk-all.jar "https://gitlab.com/api/v4/projects/5024297/packages/generic/pdftk-java/$PDFTK_VERSION/pdftk-all.jar" &&\
-  chmod a+x /usr/bin/pdftk-all.jar &&\
-  # Download QPDF.
-  DEBIAN_FRONTEND=noninteractive apt-get install -y -qq --no-install-recommends qpdf &&\
-  # See https://github.com/nextcloud/docker/issues/380.
-  mkdir -p /usr/share/man/man1mkdir -p /usr/share/man/man1 &&\
-  # Cleanup.
-  # Note: the Debian image does automatically a clean after each install thanks to a hook.
-  # Therefore, there is no need for apt-get clean.
-  # See https://stackoverflow.com/a/24417119/3248473.
-  rm -rf /var/lib/apt/lists/* /tmp/* /var/tmp/* &&\
-  # Print versions of main dependencies.
-  chromium --version &&\
-  libreoffice --version &&\
-  unoconv --version &&\
-  pdftk --version &&\
-  qpdf --version
-=======
     # Create a non-root user.
     # All processes in the Docker container will run with this dedicated user.
     groupadd --gid "$GOTENBERG_USER_GID" gotenberg &&\
@@ -299,7 +185,6 @@
 # https://github.com/arachnys/athenapdf/issues/69.
 # https://github.com/arachnys/athenapdf/commit/ba25a8d80a25d08d58865519c4cd8756dc9a336d.
 COPY build/fonts.conf /etc/fonts/conf.d/100-gotenberg.conf
->>>>>>> 94228375
 
 # Copy the Gotenberg binary from the binary stage.
 COPY --from=binary-stage /home/gotenberg /usr/bin/
