# ARG instructions do not create additional layers. Instead, next layers will
# concatenate them. Also, we have to repeat ARG instructions in each build
# stage that uses them.
ARG GOLANG_VERSION
ARG ALPINE_VERSION

FROM golang:${GOLANG_VERSION:-1.24}-alpine AS go-base
RUN apk update -q && apk add -q --no-cache curl

# ----------------------------------------------
# pdfcpu binary build stage
# ----------------------------------------------
# Note: this stage is required as pdfcpu does not release an armhf variant by
# default.

FROM go-base AS pdfcpu-binary-stage

ARG PDFCPU_VERSION
ENV CGO_ENABLED=0

# Define the working directory outside of $GOPATH (we're using go modules).
WORKDIR /home

RUN curl -Ls "https://github.com/pdfcpu/pdfcpu/archive/refs/tags/$PDFCPU_VERSION.tar.gz" -o pdfcpu.tar.gz &&\
    tar --strip-components=1 -xvzf pdfcpu.tar.gz

# Install module dependencies.
RUN go mod download &&\
    go mod verify

RUN go build -o pdfcpu -ldflags "-s -w -X 'main.version=$PDFCPU_VERSION' -X 'github.com/pdfcpu/pdfcpu/pkg/pdfcpu.VersionStr=$PDFCPU_VERSION' -X main.builtBy=gotenberg" ./cmd/pdfcpu &&\
    # Verify installation.
    ./pdfcpu version

# ----------------------------------------------
# Gotenberg binary build stage
# ----------------------------------------------
FROM go-base AS gotenberg-binary-stage

ARG GOTENBERG_VERSION
ENV CGO_ENABLED=0

# Define the working directory outside of $GOPATH (we're using go modules).
WORKDIR /home

# Install module dependencies.
COPY go.mod go.sum ./

RUN go mod download &&\
    go mod verify

# Copy the source code.
COPY cmd ./cmd
COPY pkg ./pkg

RUN go build -o gotenberg -ldflags "-X 'github.com/gotenberg/gotenberg/v8/cmd.Version=$GOTENBERG_VERSION'" cmd/gotenberg/main.go

# ----------------------------------------------
# Font stage
# ----------------------------------------------
FROM alpine:${ALPINE_VERSION:-3.21} AS fonts

WORKDIR /fonts
RUN \
    apk update -q &&\
    apk add -q --no-cache curl tar bzip2 xz &&\
    export DEB_BASE_URL=http://deb.debian.org/debian/pool/main &&\
    # culmus
    curl -L $DEB_BASE_URL/c/culmus/culmus_0.133.orig.tar.gz | tar -x --gzip -f - --wildcards '*.ttf' &&\
    # fonts-beng, fonts-lohit-guru, fonts-lohit-knda, fonts-telu (fonts-lohit-telu)
    curl -L https://releases.pagure.org/lohit/lohit-ttf-20140220.tar.gz | tar -x --gzip -f - --wildcards '*.ttf' &&\
    curl -L https://releases.pagure.org/lohit/lohit-gurmukhi-ttf-2.91.2.tar.gz | tar -x --gzip -f - --wildcards '*.ttf' &&\
    curl -L $DEB_BASE_URL/f/fonts-beng-extra/fonts-beng-extra_3.2.1.orig.tar.gz | tar -x --gzip -f - --wildcards '*.ttf' &&\
    # fonts-hosny-amiri
    curl -OL https://github.com/aliftype/amiri/releases/download/1.001/Amiri-1.001.zip && unzip Amiri-1.001.zip && rm -f Amiri-1.001.zip Amiri-1.001/*html Amiri-1.001/*md Amiri-1.001/*txt &&\
    # fonts-lklug-sinhala
    curl -L $DEB_BASE_URL/f/fonts-lklug-sinhala/fonts-lklug-sinhala_0.6.orig.tar.xz | tar -x --xz -f - --wildcards '*.ttf' &&\
    # fonts-samyak-gujr, fonts-samyak-mlym, fonts-samyak-taml
    mkdir samyak && curl -L $DEB_BASE_URL/f/fonts-samyak/fonts-samyak_1.2.2.orig.tar.gz | tar -x --gzip -f - -C ./samyak --wildcards '*.ttf' &&\
    # fonts-sarai
    mkdir Sarai && curl -L -o Sarai/Sarai_07.ttf https://sourceforge.net/p/indlinux/svn/HEAD/tree/trunk/fonts/sarai/Sarai_07.ttf?format=raw &&\
    # fonts-sil-abyssinica
    curl -LO https://software.sil.org/downloads/r/abyssinica/AbyssinicaSIL-2.300.zip && unzip AbyssinicaSIL-2.300.zip && rm -rf AbyssinicaSIL-2.300.zip AbyssinicaSIL-2.300/*txt AbyssinicaSIL-2.300/documentation AbyssinicaSIL-2.300/fontmanifest.json AbyssinicaSIL-2.300/web &&\
    # fonts-sil-padauk
    curl -LO https://software.sil.org/downloads/r/padauk/Padauk-5.100.zip && unzip Padauk-5.100.zip && rm -rf Padauk-5.100.zip Padauk-5.100/*txt Padauk-5.100/documentation Padauk-5.100/fontmanifest.json Padauk-5.100/web &&\
    # fonts-telu (fonts-telu-extra)
    mkdir telu-extra && curl -L $DEB_BASE_URL/f/fonts-telu-extra/fonts-telu-extra_2.0.orig.tar.gz | tar x --gzip -f - -C telu-extra --wildcards '*.ttf' &&\
    # fonts-telu (fonts-teluguvijayam)
    curl -L $DEB_BASE_URL/f/fonts-teluguvijayam/fonts-teluguvijayam_2.1.orig.tar.xz | tar x --xz -f - --wildcards '*.ttf' &&\
    # fonts-thai-tlwg
    curl -L https://linux.thai.net/pub/thailinux/software/fonts-tlwg/fonts/ttf-tlwg-0.7.3.tar.xz | tar x --xz -f - --wildcards '*.ttf' &&\
    # fonts-arphic-ukai
    curl -L $DEB_BASE_URL/f/fonts-arphic-ukai/fonts-arphic-ukai_0.2.20080216.2.orig.tar.bz2 | tar -x --bzip2 -f - --wildcards '*.ttc' &&\
    # fonts-arphic-uming
    curl -L $DEB_BASE_URL/f/fonts-arphic-uming/fonts-arphic-uming_0.2.20080216.2.orig.tar.bz2 | tar -x --bzip2 -f - --wildcards '*.ttc' &&\
    # fonts-ipafont-mincho, fonts-ipafont-gothic
    curl -L $DEB_BASE_URL/f/fonts-ipafont/fonts-ipafont_00303.orig.tar.gz | tar -x --gzip -f - --wildcards '*.ttf' &&\
    # fonts-unfonts-core
    curl -L $DEB_BASE_URL/f/fonts-unfonts-core/fonts-unfonts-core_1.0.2-080608.orig.tar.xz | tar -x --xz -f - --wildcards '*.ttf' &&\
    # fonts-crosextra-caladea
    curl -OL https://github.com/huertatipografica/Caladea/archive/refs/heads/master.zip && unzip master.zip -x "Caladea-master/sources/*" && mv Caladea-master/fonts/ttf Caladea && rm -rf Caladea/qaCaladea6 Caladea-master master.zip &&\
    # fonts-crosextra-carlito
    curl -OL https://github.com/googlefonts/carlito/archive/refs/heads/main.zip && unzip main.zip && mv carlito-main/fonts/ttf carlito && rm -rf carlito-main main.zip &&\
    # fonts-sil-gentium
    curl -L $DEB_BASE_URL/f/fonts-sil-gentium/fonts-sil-gentium_1.03.orig.tar.xz | tar -x --xz -f - --wildcards '*.ttf' &&\
    # fonts-sil-gentium-basic
    curl -L $DEB_BASE_URL/f/fonts-sil-gentium-basic/fonts-sil-gentium-basic_1.102.orig.tar.xz | tar -x --xz -f - --wildcards '*.ttf'

# ----------------------------------------------
# Final stage
# ----------------------------------------------
FROM alpine:${ALPINE_VERSION:-3.21}

ARG GOTENBERG_VERSION
ARG GOTENBERG_USER_GID
ARG GOTENBERG_USER_UID
ARG PDFTK_VERSION

LABEL org.opencontainers.image.title="Gotenberg" \
      org.opencontainers.image.description="A containerized API for seamless PDF conversion." \
      org.opencontainers.image.version="$GOTENBERG_VERSION" \
      org.opencontainers.image.authors="Julien Neuhart <neuhart.julien@gmail.com>" \
      org.opencontainers.image.documentation="https://gotenberg.dev" \
      org.opencontainers.image.source="https://github.com/gotenberg/gotenberg"

RUN \
    # Create a non-root user.
    # All processes in the Docker container will run with this dedicated user.
    addgroup -g "$GOTENBERG_USER_GID" gotenberg &&\
    adduser -D -u "$GOTENBERG_USER_UID" -G gotenberg -s /bin/bash -h /home/gotenberg gotenberg

RUN \
    # Install system dependencies required for the next instructions or debugging.
    # Note: tini is a helper for reaping zombie processes.
    apk update -q &&\
    apk add -q --no-cache curl gnupg tini python3 openjdk17-jre-headless

# Install fonts.
COPY --from=fonts /fonts /home/gotenberg/.fonts
RUN \
    apk update -q &&\
    apk add -q --no-cache \
    font-dejavu \
    font-liberation \
    font-linux-libertine \
    font-noto-all \
    font-noto-cjk \
    font-noto-emoji \
    font-wqy-zenhei \
    msttcorefonts-installer \
    fontconfig \
    &&\
    chown -R gotenberg:gotenberg /home/gotenberg/.fonts &&\
    update-ms-fonts &&\
    fc-cache -fv &&\
    fc-list

RUN \
    # Install Chromium.
    apk update -q &&\
    apk add -q --no-cache chromium &&\
    # Verify installation.
    chromium --version

RUN \
    # Install LibreOffice & unoconverter.
<<<<<<< HEAD
    apk update -q &&\
    apk add -q --no-cache libreoffice &&\
    curl -Ls https://raw.githubusercontent.com/gotenberg/unoconverter/v0.0.1/unoconv -o /usr/bin/unoconverter &&\
=======
    echo "deb http://deb.debian.org/debian bookworm-backports main" >> /etc/apt/sources.list &&\
    apt-get update -qq &&\
    apt-get upgrade -yqq &&\
    DEBIAN_FRONTEND=noninteractive apt-get install -y -qq --no-install-recommends -t bookworm-backports libreoffice &&\
    curl -Ls https://raw.githubusercontent.com/gotenberg/unoconverter/v0.1.1/unoconv -o /usr/bin/unoconverter &&\
>>>>>>> 2544d824
    chmod +x /usr/bin/unoconverter &&\
    apk add -q --no-cache py3-setuptools py3-looseversion &&\
    # Verify installations.
    libreoffice --version &&\
    unoconverter --version

RUN \
    # Install PDFtk, QPDF & ExifTool (PDF engines).
    # See https://github.com/gotenberg/gotenberg/pull/273.
    curl -o /usr/bin/pdftk-all.jar "https://gitlab.com/api/v4/projects/5024297/packages/generic/pdftk-java/$PDFTK_VERSION/pdftk-all.jar" &&\
    echo -e '#!/bin/sh\n\nexec java -jar /usr/bin/pdftk-all.jar "$@"' > /usr/bin/pdftk && \
    chmod +x /usr/bin/pdftk &&\
    apk update -q &&\
    apk add -q --no-cache qpdf exiftool &&\
    # Verify installations.
    pdftk --version &&\
    qpdf --version &&\
    exiftool --version

# Improve fonts subpixel hinting and smoothing.
# Credits:
# https://github.com/arachnys/athenapdf/issues/69.
# https://github.com/arachnys/athenapdf/commit/ba25a8d80a25d08d58865519c4cd8756dc9a336d.
COPY build/fonts.conf /etc/fonts/conf.d/100-gotenberg.conf

# Copy the pdfcpu binary from the pdfcpu-binary-stage.
COPY --from=pdfcpu-binary-stage /home/pdfcpu /usr/bin/

# Copy the Gotenberg binary from the gotenberg-binary-stage.
COPY --from=gotenberg-binary-stage /home/gotenberg /usr/bin/

# Environment variables required by modules or else.
ENV CHROMIUM_BIN_PATH=/usr/bin/chromium
ENV LIBREOFFICE_BIN_PATH=/usr/lib/libreoffice/program/soffice.bin
ENV UNOCONVERTER_BIN_PATH=/usr/bin/unoconverter
ENV PDFTK_BIN_PATH=/usr/bin/pdftk
ENV QPDF_BIN_PATH=/usr/bin/qpdf
ENV EXIFTOOL_BIN_PATH=/usr/bin/exiftool
ENV PDFCPU_BIN_PATH=/usr/bin/pdfcpu

USER gotenberg
WORKDIR /home/gotenberg

# Default API port.
EXPOSE 3000

ENTRYPOINT [ "/sbin/tini", "--" ]
CMD [ "gotenberg" ]<|MERGE_RESOLUTION|>--- conflicted
+++ resolved
@@ -164,17 +164,9 @@
 
 RUN \
     # Install LibreOffice & unoconverter.
-<<<<<<< HEAD
     apk update -q &&\
     apk add -q --no-cache libreoffice &&\
-    curl -Ls https://raw.githubusercontent.com/gotenberg/unoconverter/v0.0.1/unoconv -o /usr/bin/unoconverter &&\
-=======
-    echo "deb http://deb.debian.org/debian bookworm-backports main" >> /etc/apt/sources.list &&\
-    apt-get update -qq &&\
-    apt-get upgrade -yqq &&\
-    DEBIAN_FRONTEND=noninteractive apt-get install -y -qq --no-install-recommends -t bookworm-backports libreoffice &&\
     curl -Ls https://raw.githubusercontent.com/gotenberg/unoconverter/v0.1.1/unoconv -o /usr/bin/unoconverter &&\
->>>>>>> 2544d824
     chmod +x /usr/bin/unoconverter &&\
     apk add -q --no-cache py3-setuptools py3-looseversion &&\
     # Verify installations.
