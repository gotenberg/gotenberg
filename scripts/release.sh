--- conflicted
+++ resolved
@@ -2,13 +2,8 @@
 
 set -e
 
-<<<<<<< HEAD
 DOCKER_REPO_GH="ghcr.io/onebrief"
 
-GOLANG_VERSION="$1"
-GOTENBERG_VERSION="$2"
-DOCKER_REPOSIITORY="$3"
-=======
 # Args.
 GOLANG_VERSION="$1"
 GOTENBERG_VERSION="$2"
@@ -20,7 +15,6 @@
 DOCKER_REGISTRY="$8"
 DOCKER_REPOSITORY="$9"
 LINUX_AMD64_RELEASE="${10}"
->>>>>>> 8ff9d3bc
 
 # Find out if given version is "semver".
 GOTENBERG_VERSION="${GOTENBERG_VERSION//v}"
@@ -70,31 +64,15 @@
 docker buildx build \
   --build-arg GOLANG_VERSION="$GOLANG_VERSION" \
   --build-arg GOTENBERG_VERSION="$GOTENBERG_VERSION" \
-<<<<<<< HEAD
+  --build-arg GOTENBERG_USER_GID="$GOTENBERG_USER_GID" \
+  --build-arg GOTENBERG_USER_UID="$GOTENBERG_USER_UID" \
+  --build-arg NOTO_COLOR_EMOJI_VERSION="$NOTO_COLOR_EMOJI_VERSION" \
+  --build-arg PDFTK_VERSION="$PDFTK_VERSION" \
+  --build-arg PDFCPU_VERSION="$PDFCPU_VERSION" \
   --platform linux/amd64 \
   -t "$DOCKER_REPO_GH/gotenberg:latest" \
   -t "$DOCKER_REPO_GH/gotenberg:${SEMVER[0]}" \
   -t "$DOCKER_REPO_GH/gotenberg:${SEMVER[0]}.${SEMVER[1]}" \
   -t "$DOCKER_REPO_GH/gotenberg:${SEMVER[0]}.${SEMVER[1]}.${SEMVER[2]}" \
-=======
-  --build-arg GOTENBERG_USER_GID="$GOTENBERG_USER_GID" \
-  --build-arg GOTENBERG_USER_UID="$GOTENBERG_USER_UID" \
-  --build-arg NOTO_COLOR_EMOJI_VERSION="$NOTO_COLOR_EMOJI_VERSION" \
-  --build-arg PDFTK_VERSION="$PDFTK_VERSION" \
-  --build-arg PDFCPU_VERSION="$PDFCPU_VERSION" \
-  $PLATFORM_FLAG \
-  "${TAGS[@]}" \
-  --push \
-  -f build/Dockerfile .
-
-# Cloud Run variant.
-# Only linux/amd64! See https://github.com/gotenberg/gotenberg/issues/505#issuecomment-1264679278.
-docker buildx build \
-  --build-arg DOCKER_REGISTRY="$DOCKER_REGISTRY" \
-  --build-arg DOCKER_REPOSITORY="$DOCKER_REPOSITORY" \
-  --build-arg GOTENBERG_VERSION="$GOTENBERG_VERSION" \
-  --platform linux/amd64 \
-  "${TAGS_CLOUD_RUN[@]}" \
->>>>>>> 8ff9d3bc
   --push \
   -f build/Dockerfile.bc .
