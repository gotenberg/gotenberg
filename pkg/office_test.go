package gotenberg

import (
	"fmt"
	"os"
	"testing"

	"github.com/stretchr/testify/assert"
	"github.com/stretchr/testify/require"
	"github.com/thecodingmachine/gotenberg/internal/pkg/rand"
	"github.com/thecodingmachine/gotenberg/test"
)

func TestOffice(t *testing.T) {
	c := &Client{Hostname: "http://localhost:3000"}
<<<<<<< HEAD
	req := &OfficeRequest{
		FilePaths: []string{
			test.OfficeTestFilePath(t, "document.docx"),
			test.OfficeTestFilePath(t, "document.txt"),
			test.OfficeTestFilePath(t, "document.rtf"),
		},
	}
=======
	req, err := NewOfficeRequest([]string{
		test.OfficeTestFilePath(t, "document.docx"),
	})
	require.Nil(t, err)
	req.SetPaperSize(A4)
	req.SetLandscape(false)
>>>>>>> 5291d2d1
	dirPath, err := rand.Get()
	require.Nil(t, err)
	dest := fmt.Sprintf("%s/foo.pdf", dirPath)
	err = c.Store(req, dest)
	assert.Nil(t, err)
	assert.FileExists(t, dest)
	err = os.RemoveAll(dirPath)
	assert.Nil(t, err)
}<|MERGE_RESOLUTION|>--- conflicted
+++ resolved
@@ -13,22 +13,12 @@
 
 func TestOffice(t *testing.T) {
 	c := &Client{Hostname: "http://localhost:3000"}
-<<<<<<< HEAD
-	req := &OfficeRequest{
-		FilePaths: []string{
-			test.OfficeTestFilePath(t, "document.docx"),
-			test.OfficeTestFilePath(t, "document.txt"),
-			test.OfficeTestFilePath(t, "document.rtf"),
-		},
-	}
-=======
 	req, err := NewOfficeRequest([]string{
 		test.OfficeTestFilePath(t, "document.docx"),
 	})
 	require.Nil(t, err)
 	req.SetPaperSize(A4)
 	req.SetLandscape(false)
->>>>>>> 5291d2d1
 	dirPath, err := rand.Get()
 	require.Nil(t, err)
 	dest := fmt.Sprintf("%s/foo.pdf", dirPath)
