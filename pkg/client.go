--- conflicted
+++ resolved
@@ -72,10 +72,6 @@
 type ChromeRequest interface {
 	SetHeader(fpath string) error
 	SetFooter(fpath string) error
-<<<<<<< HEAD
-	SetAssets(fpaths ...string) error
-=======
->>>>>>> 900fcb54
 	SetPaperSize(size [2]float64)
 	SetMargins(margins [4]float64)
 	SetLandscape(isLandscape bool)
