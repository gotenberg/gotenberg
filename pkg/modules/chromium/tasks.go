package chromium

import (
	"bufio"
	"context"
	"errors"
	"fmt"
	"os"
	"time"

	"github.com/chromedp/cdproto/cdp"
	"github.com/chromedp/cdproto/emulation"
	"github.com/chromedp/cdproto/network"
	"github.com/chromedp/cdproto/page"
	"github.com/chromedp/chromedp"
	"go.uber.org/zap"
)

func printToPdfActionFunc(logger *zap.Logger, outputPath string, options PdfOptions) chromedp.ActionFunc {
	return func(ctx context.Context) error {
		paperHeight := options.PaperHeight
		pageRanges := options.PageRanges

		if options.SinglePage {
			logger.Debug("single page PDF")

			_, _, _, _, _, cssContentSize, err := page.GetLayoutMetrics().Do(ctx)
			if err != nil {
				return fmt.Errorf("get layout metrics: %w", err)
			}

			// There are 96 CSS pixels per inch.
			// See https://issues.chromium.org/issues/40267771#comment14.
			paperHeight = cssContentSize.Height / 96
			pageRanges = "1" // little dirty hack to avoid leftovers.
		}

		printToPdf := page.PrintToPDF().
			WithTransferMode(page.PrintToPDFTransferModeReturnAsStream).
			WithLandscape(options.Landscape).
			WithPrintBackground(options.PrintBackground).
			WithScale(options.Scale).
			WithPaperWidth(options.PaperWidth).
			WithPaperHeight(paperHeight).
			WithMarginTop(options.MarginTop).
			WithMarginBottom(options.MarginBottom).
			WithMarginLeft(options.MarginLeft).
			WithMarginRight(options.MarginRight).
			WithPageRanges(pageRanges).
			WithPreferCSSPageSize(options.PreferCssPageSize).
			// Does not seem to work.
			// See https://github.com/gotenberg/gotenberg/issues/831.
			WithGenerateTaggedPDF(false)

		hasCustomHeaderFooter := options.HeaderTemplate != DefaultPdfOptions().HeaderTemplate ||
			options.FooterTemplate != DefaultPdfOptions().FooterTemplate

		if !hasCustomHeaderFooter {
			logger.Debug("no custom header nor footer")

			printToPdf = printToPdf.WithDisplayHeaderFooter(false)
		} else {
			logger.Debug("with custom header and/or footer")

			printToPdf = printToPdf.
				WithDisplayHeaderFooter(true).
				WithHeaderTemplate(options.HeaderTemplate).
				WithFooterTemplate(options.FooterTemplate)
		}

		logger.Debug(fmt.Sprintf("print to PDF with: %+v", printToPdf))

		_, stream, err := printToPdf.Do(ctx)
		if err != nil {
			return fmt.Errorf("print to PDF: %w", err)
		}

		reader := &streamReader{
			ctx:    ctx,
			handle: stream,
			r:      nil,
			pos:    0,
			eof:    false,
		}

		defer func() {
			err = reader.Close()
			if err != nil {
				logger.Error(fmt.Sprintf("close reader: %s", err))
			}
		}()

		file, err := os.OpenFile(outputPath, os.O_CREATE|os.O_WRONLY, 0o600)
		if err != nil {
			return fmt.Errorf("open output path: %w", err)
		}

		defer func() {
			err = file.Close()
			if err != nil {
				logger.Error(fmt.Sprintf("close output path: %s", err))
			}
		}()

		buffer := bufio.NewReader(reader)

		_, err = buffer.WriteTo(file)
		if err != nil {
			return fmt.Errorf("write result to output path: %w", err)
		}

		return nil
	}
}

func captureScreenshotActionFunc(logger *zap.Logger, outputPaths []string, options ScreenshotOptions) chromedp.ActionFunc {

	return func(ctx context.Context) error {
		var buf []byte
		var err error
		if options.Sel == nil && len(outputPaths) == 1 {
			captureScreenshot := page.CaptureScreenshot().
				WithCaptureBeyondViewport(true).
				WithFromSurface(true).
				WithOptimizeForSpeed(options.OptimizeForSpeed).
				WithFormat(page.CaptureScreenshotFormat(options.Format))

			if options.Format == "jpeg" {
				captureScreenshot = captureScreenshot.
					WithQuality(int64(options.Quality))
			}

<<<<<<< HEAD
			logger.Debug(fmt.Sprintf("capture screenshot with: %+v", captureScreenshot))
=======
		if options.Clip {
			captureScreenshot = captureScreenshot.WithClip(&page.Viewport{
				Width:  float64(options.Width),
				Height: float64(options.Height),
				Scale:  1,
			})
		}

		if options.Format == "jpeg" {
			captureScreenshot = captureScreenshot.
				WithQuality(int64(options.Quality))
		}
>>>>>>> 0c40b230

			buf, err = captureScreenshot.Do(ctx)

			failure, err := writeBuffer(outputPaths[0], logger, buf)
			if failure {
				return err
			}
		} else if len(outputPaths) == len(options.Sel) {
			for i, outputPath := range outputPaths {
				logger.Debug(fmt.Sprintf("capture screenshot to '%s'", outputPath))
				sel := options.Sel[i]

				err = chromedp.Run(ctx,
					// scrolls offscreen elements into view because they often had poor/inconsistent clipping
					chromedp.Evaluate(fmt.Sprintf("document.querySelector('%+v').scrollIntoViewIfNeeded(true)", sel), nil),
					// request an animation frame to wait for any offscreen content to finish rendering
					chromedp.Evaluate(`window.requestAnimationFrame(() => {window.animationComplete = true})`, nil),
				)

				if err != nil {
					return fmt.Errorf("scroll into view: %w", err)
				}

				err = waitForExpressionBeforePrintActionFunc(logger, false, `window.animationComplete == true`)(ctx)
				if err != nil {
					return fmt.Errorf("wait for animation complete: %w", err)
				}

				err = chromedp.Run(ctx, chromedp.ScreenshotScale(sel, options.Scale, &buf, chromedp.NodeVisible),
					chromedp.Evaluate(`window.animationComplete = false`, nil))

				if err != nil {
					return fmt.Errorf("capture screenshot: %w", err)
				}

				failure, err := writeBuffer(outputPath, logger, buf)
				if failure {
					return err
				}
			}
		}

		return nil
	}
}

func writeBuffer(outputPath string, logger *zap.Logger, buf []byte) (bool, error) {
	file, err := os.OpenFile(outputPath, os.O_CREATE|os.O_WRONLY, 0o600)
	if err != nil {
		return true, fmt.Errorf("open output path: %w", err)
	}

	defer func() {
		err = file.Close()
		if err != nil {
			logger.Error(fmt.Sprintf("close output path: %s", err))
		}
	}()

	_, err = file.Write(buf)
	if err != nil {
		return true, fmt.Errorf("write result to output path: %w", err)
	}
	return false, nil
}

func setDeviceMetricsOverride(logger *zap.Logger, width, height int) chromedp.ActionFunc {
	return func(ctx context.Context) error {
		logger.Debug("set device metrics override")

		err := emulation.SetDeviceMetricsOverride(int64(width), int64(height), 1.0, false).Do(ctx)
		if err == nil {
			return nil
		}

		return fmt.Errorf("set device metrics override: %w", err)
	}
}

func clearCacheActionFunc(logger *zap.Logger, clear bool) chromedp.ActionFunc {
	return func(ctx context.Context) error {
		// See https://github.com/gotenberg/gotenberg/issues/753.
		if !clear {
			logger.Debug("cache not cleared")
			return nil
		}

		logger.Debug("clear cache")

		err := network.ClearBrowserCache().Do(ctx)
		if err == nil {
			return nil
		}

		return fmt.Errorf("clear cache: %w", err)
	}
}

func clearCookiesActionFunc(logger *zap.Logger, clear bool) chromedp.ActionFunc {
	return func(ctx context.Context) error {
		// See https://github.com/gotenberg/gotenberg/issues/753.
		if !clear {
			logger.Debug("cookies not cleared")
			return nil
		}

		logger.Debug("clear cookies")

		err := network.ClearBrowserCookies().Do(ctx)
		if err == nil {
			return nil
		}

		return fmt.Errorf("clear cookies: %w", err)
	}
}

func disableJavaScriptActionFunc(logger *zap.Logger, disable bool) chromedp.ActionFunc {
	return func(ctx context.Context) error {
		// See https://github.com/gotenberg/gotenberg/issues/175.
		if !disable {
			logger.Debug("JavaScript not disabled")
			return nil
		}

		logger.Debug("disable JavaScript")

		err := emulation.SetScriptExecutionDisabled(true).Do(ctx)
		if err == nil {
			return nil
		}

		return fmt.Errorf("disable JavaScript: %w", err)
	}
}

func setCookiesActionFunc(logger *zap.Logger, cookies []Cookie) chromedp.ActionFunc {
	return func(ctx context.Context) error {
		if len(cookies) == 0 {
			logger.Debug("no cookies to set")
			return nil
		}

		deadline, ok := ctx.Deadline()
		if !ok {
			return errors.New("context has no deadline, cannot set cookies")
		}
		epochTime := cdp.TimeSinceEpoch(deadline)

		cookiePretty := func(c *network.SetCookieParams) string {
			return fmt.Sprintf(
				"Name: '%s', Value: '%s', Domain: '%s', Path: '%s', Secure: %t, HTTPOnly: %t, SameSite: '%s', Expires: %s",
				c.Name,
				c.Value,
				c.Domain,
				c.Path,
				c.Secure,
				c.HTTPOnly,
				c.SameSite.String(),
				c.Expires.Time().String(),
			)
		}

		for _, cookie := range cookies {
			cookieParams := network.
				SetCookie(cookie.Name, cookie.Value).
				WithDomain(cookie.Domain).
				WithPath(cookie.Path).
				WithSecure(cookie.Secure).
				WithHTTPOnly(cookie.HttpOnly).
				WithSameSite(cookie.SameSite).
				WithExpires(&epochTime)

			err := cookieParams.Do(ctx)
			if err != nil {
				return fmt.Errorf("set cookie %s: %w", cookiePretty(cookieParams), err)
			}

			logger.Debug(fmt.Sprintf("set cookie %s", cookiePretty(cookieParams)))
		}

		return nil
	}
}

func userAgentOverride(logger *zap.Logger, userAgent string) chromedp.ActionFunc {
	return func(ctx context.Context) error {
		if len(userAgent) == 0 {
			logger.Debug("no user agent override")
			return nil
		}

		logger.Debug(fmt.Sprintf("user agent override: %s", userAgent))
		err := emulation.SetUserAgentOverride(userAgent).Do(ctx)
		if err == nil {
			return nil
		}

		return fmt.Errorf("set user agent override: %w", err)
	}
}

func extraHttpHeadersActionFunc(logger *zap.Logger, extraHttpHeaders map[string]string) chromedp.ActionFunc {
	return func(ctx context.Context) error {
		if len(extraHttpHeaders) == 0 {
			logger.Debug("no extra HTTP headers")
			return nil
		}

		logger.Debug(fmt.Sprintf("extra HTTP headers: %+v", extraHttpHeaders))

		headers := make(network.Headers, len(extraHttpHeaders))
		for key, value := range extraHttpHeaders {
			headers[key] = value
		}

		err := network.SetExtraHTTPHeaders(headers).Do(ctx)
		if err == nil {
			return nil
		}

		return fmt.Errorf("set extra HTTP headers: %w", err)
	}
}

func navigateActionFunc(logger *zap.Logger, url string, skipNetworkIdleEvent bool) chromedp.ActionFunc {
	return func(ctx context.Context) error {
		logger.Debug(fmt.Sprintf("navigate to '%s'", url))

		_, _, _, err := page.Navigate(url).Do(ctx)
		if err != nil {
			return fmt.Errorf("navigate to '%s': %w", url, err)
		}

		waitFunc := []func() error{
			waitForEventDomContentEventFired(ctx, logger),
			waitForEventLoadEventFired(ctx, logger),
			waitForEventLoadingFinished(ctx, logger),
		}

		if !skipNetworkIdleEvent {
			waitFunc = append(waitFunc, waitForEventNetworkIdle(ctx, logger))
		} else {
			logger.Debug("skipping network idle event")
		}

		err = runBatch(
			ctx,
			waitFunc...,
		)

		if err == nil {
			return nil
		}

		return fmt.Errorf("wait for events: %w", err)
	}
}

func hideDefaultWhiteBackgroundActionFunc(logger *zap.Logger, omitBackground, printBackground bool) chromedp.ActionFunc {
	return func(ctx context.Context) error {
		// See https://github.com/gotenberg/gotenberg/issues/226.
		if !omitBackground {
			logger.Debug("default white background not hidden")
			return nil
		}

		if !printBackground {
			// See https://github.com/chromedp/chromedp/issues/1179#issuecomment-1284794416.
			return fmt.Errorf("validate omit background: %w", ErrOmitBackgroundWithoutPrintBackground)
		}

		logger.Debug("hide default white background")

		err := emulation.SetDefaultBackgroundColorOverride().WithColor(
			&cdp.RGBA{
				R: 0,
				G: 0,
				B: 0,
				A: 0,
			}).Do(ctx)

		if err == nil {
			return nil
		}

		return fmt.Errorf("hide default white background: %w", err)
	}
}

func forceExactColorsActionFunc() chromedp.ActionFunc {
	return func(ctx context.Context) error {
		// See:
		// https://github.com/gotenberg/gotenberg/issues/354
		// https://github.com/puppeteer/puppeteer/issues/2685
		// https://github.com/chromedp/chromedp/issues/520
		script := `
(() => {
	const css = 'html { -webkit-print-color-adjust: exact !important; }';

	const style = document.createElement('style');
	style.type = 'text/css';
	style.appendChild(document.createTextNode(css));
	document.head.appendChild(style);
})();
`

		evaluate := chromedp.Evaluate(script, nil)
		err := evaluate.Do(ctx)

		if err == nil {
			return nil
		}

		return fmt.Errorf("add CSS for exact colors: %w", err)
	}
}

func emulateMediaTypeActionFunc(logger *zap.Logger, mediaType string) chromedp.ActionFunc {
	return func(ctx context.Context) error {
		if mediaType == "" {
			logger.Debug("no emulated media type")
			return nil
		}

		if mediaType != "screen" && mediaType != "print" {
			return fmt.Errorf("validate emulated media type '%s': %w", mediaType, ErrInvalidEmulatedMediaType)
		}

		logger.Debug(fmt.Sprintf("emulate media type '%s'", mediaType))

		emulatedMedia := emulation.SetEmulatedMedia()
		err := emulatedMedia.WithMedia(mediaType).Do(ctx)
		if err == nil {
			return nil
		}

		return fmt.Errorf("emulate media type '%s': %w", mediaType, err)
	}
}

func waitDelayBeforePrintActionFunc(logger *zap.Logger, disableJavaScript bool, delay time.Duration) chromedp.ActionFunc {
	return func(ctx context.Context) error {
		if disableJavaScript {
			logger.Debug("JavaScript disabled, skipping wait delay")
			return nil
		}

		if delay <= 0 {
			logger.Debug("no wait delay")
			return nil
		}

		// We wait for a given amount of time so that JavaScript
		// scripts have a chance to finish before printing the page.
		logger.Debug(fmt.Sprintf("wait '%s' before print", delay))

		select {
		case <-ctx.Done():
			return fmt.Errorf("wait delay: %w", ctx.Err())
		case <-time.After(delay):
			return nil
		}
	}
}

func waitForExpressionBeforePrintActionFunc(logger *zap.Logger, disableJavaScript bool, expression string) chromedp.ActionFunc {
	return func(ctx context.Context) error {
		if disableJavaScript {
			logger.Debug("JavaScript disabled, skipping wait expression")
			return nil
		}

		if expression == "" {
			logger.Debug("no wait expression")
			return nil
		}

		// We wait until the evaluation of the expression is true or
		// until the context is done.
		logger.Debug(fmt.Sprintf("wait until '%s' is true before print", expression))
		ticker := time.NewTicker(time.Duration(100) * time.Millisecond)

		for {
			select {
			case <-ctx.Done():
				ticker.Stop()
				return fmt.Errorf("context done while evaluating '%s': %w", expression, ctx.Err())
			case <-ticker.C:
				var ok bool
				evaluate := chromedp.Evaluate(expression, &ok)

				err := evaluate.Do(ctx)
				if err != nil {
					return fmt.Errorf("evaluate: %v: %w", err, ErrInvalidEvaluationExpression)
				}

				if ok {
					ticker.Stop()
					return nil
				}

				continue
			}
		}
	}
}<|MERGE_RESOLUTION|>--- conflicted
+++ resolved
@@ -130,22 +130,20 @@
 					WithQuality(int64(options.Quality))
 			}
 
-<<<<<<< HEAD
+			if options.Clip {
+				captureScreenshot = captureScreenshot.WithClip(&page.Viewport{
+					Width:  float64(options.Width),
+					Height: float64(options.Height),
+					Scale:  1,
+				})
+			}
+
+			if options.Format == "jpeg" {
+				captureScreenshot = captureScreenshot.
+					WithQuality(int64(options.Quality))
+			}
+			
 			logger.Debug(fmt.Sprintf("capture screenshot with: %+v", captureScreenshot))
-=======
-		if options.Clip {
-			captureScreenshot = captureScreenshot.WithClip(&page.Viewport{
-				Width:  float64(options.Width),
-				Height: float64(options.Height),
-				Scale:  1,
-			})
-		}
-
-		if options.Format == "jpeg" {
-			captureScreenshot = captureScreenshot.
-				WithQuality(int64(options.Quality))
-		}
->>>>>>> 0c40b230
 
 			buf, err = captureScreenshot.Do(ctx)
 
