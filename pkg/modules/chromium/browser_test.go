--- conflicted
+++ resolved
@@ -2237,13 +2237,8 @@
 			err := tc.browser.screenshot(
 				ctx,
 				logger,
-<<<<<<< HEAD
-				fmt.Sprintf("file://%s/index.html", tc.fs.WorkingDirPath()),
+				url,
 				[]string{fmt.Sprintf("%s/%s.pdf", tc.fs.WorkingDirPath(), uuid.NewString())},
-=======
-				url,
-				fmt.Sprintf("%s/%s.pdf", tc.fs.WorkingDirPath(), uuid.NewString()),
->>>>>>> 0c40b230
 				tc.options,
 			)
 
