--- conflicted
+++ resolved
@@ -196,18 +196,12 @@
 	}
 }
 
-<<<<<<< HEAD
 // GeneratePath generates a path within the context's working directory. It
 // does not create a file.
 func (ctx *Context) GeneratePath(extension string, name ...string) string {
 	if len(name) != 0 {
 		return fmt.Sprintf("%s/%s%s", ctx.dirPath, name[0], extension)
 	}
-	return fmt.Sprintf("%s/%s%s", ctx.dirPath, uuid.New(), extension)
-=======
-// GeneratePath generates a path within the context's working directory.
-// It generates a new UUID-based filename. It does not create a file.
-func (ctx *Context) GeneratePath(extension string) string {
 	return fmt.Sprintf("%s/%s%s", ctx.dirPath, uuid.New().String(), extension)
 }
 
@@ -219,7 +213,6 @@
 		return fmt.Errorf("rename path: %w", err)
 	}
 	return nil
->>>>>>> 0c40b230
 }
 
 // AddOutputPaths adds the given paths. Those paths will be used later to build
