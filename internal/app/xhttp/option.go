package xhttp

import (
	"github.com/thecodingmachine/gotenberg/internal/app/xhttp/pkg/resource"
	"github.com/thecodingmachine/gotenberg/internal/pkg/conf"
	"github.com/thecodingmachine/gotenberg/internal/pkg/printer"
	"github.com/thecodingmachine/gotenberg/internal/pkg/xerror"
)

func mergePrinterOptions(r resource.Resource, config conf.Config) (printer.MergePrinterOptions, error) {
	const op string = "xhttp.mergePrinterOptions"
	waitTimeout, err := resource.WaitTimeoutArg(r, config)
	if err != nil {
		return printer.MergePrinterOptions{}, xerror.New(op, err)
	}
	return printer.MergePrinterOptions{
		WaitTimeout: waitTimeout,
	}, nil
}

func chromePrinterOptions(r resource.Resource, config conf.Config) (printer.ChromePrinterOptions, error) {
	const op string = "xhttp.chromePrinterOptions"
	resolver := func() (printer.ChromePrinterOptions, error) {
		waitTimeout, err := resource.WaitTimeoutArg(r, config)
		if err != nil {
			return printer.ChromePrinterOptions{}, err
		}
		waitDelay, err := resource.WaitDelayArg(r, config)
		if err != nil {
			return printer.ChromePrinterOptions{}, err
		}
		headerHTML, footerHTML,
			err := resource.HeaderFooterContents(r, config)
		if err != nil {
			return printer.ChromePrinterOptions{}, err
		}
		paperWidth, paperHeight,
			err := resource.PaperSizeArgs(r, config)
		if err != nil {
			return printer.ChromePrinterOptions{}, err
		}
		marginTop, marginBottom, marginLeft, marginRight,
			err := resource.MarginArgs(r, config)
		if err != nil {
			return printer.ChromePrinterOptions{}, err
		}
		landscape, err := r.BoolArg(resource.LandscapeArgKey, false)
		if err != nil {
			return printer.ChromePrinterOptions{}, err
		}
<<<<<<< HEAD
		pageRanges, err := r.StringArg(resource.PageRangesArgKey, "")
=======
		googleChromeRpccBufferSize, err := resource.GoogleChromeRpccBufferSizeArg(r, config)
>>>>>>> 23eacaa7
		if err != nil {
			return printer.ChromePrinterOptions{}, err
		}
		return printer.ChromePrinterOptions{
<<<<<<< HEAD
			WaitTimeout:  waitTimeout,
			WaitDelay:    waitDelay,
			HeaderHTML:   headerHTML,
			FooterHTML:   footerHTML,
			PaperWidth:   paperWidth,
			PaperHeight:  paperHeight,
			MarginTop:    marginTop,
			MarginBottom: marginBottom,
			MarginLeft:   marginLeft,
			MarginRight:  marginRight,
			Landscape:    landscape,
			PageRanges:   pageRanges,
=======
			WaitTimeout:    waitTimeout,
			WaitDelay:      waitDelay,
			HeaderHTML:     headerHTML,
			FooterHTML:     footerHTML,
			PaperWidth:     paperWidth,
			PaperHeight:    paperHeight,
			MarginTop:      marginTop,
			MarginBottom:   marginBottom,
			MarginLeft:     marginLeft,
			MarginRight:    marginRight,
			Landscape:      landscape,
			RpccBufferSize: googleChromeRpccBufferSize,
>>>>>>> 23eacaa7
		}, nil
	}
	opts, err := resolver()
	if err != nil {
		return opts, xerror.New(op, err)
	}
	return opts, nil
}

func officePrinterOptions(r resource.Resource, config conf.Config) (printer.OfficePrinterOptions, error) {
	const op string = "xhttp.officePrinterOptions"
	resolver := func() (printer.OfficePrinterOptions, error) {
		waitTimeout, err := resource.WaitTimeoutArg(r, config)
		if err != nil {
			return printer.OfficePrinterOptions{}, err
		}
		landscape, err := r.BoolArg(resource.LandscapeArgKey, false)
		if err != nil {
			return printer.OfficePrinterOptions{}, err
		}
		pageRanges, err := r.StringArg(resource.PageRangesArgKey, "")
		if err != nil {
			return printer.OfficePrinterOptions{}, err
		}
		return printer.OfficePrinterOptions{
			WaitTimeout: waitTimeout,
			Landscape:   landscape,
			PageRanges:  pageRanges,
		}, nil
	}
	opts, err := resolver()
	if err != nil {
		return opts, xerror.New(op, err)
	}
	return opts, nil
}<|MERGE_RESOLUTION|>--- conflicted
+++ resolved
@@ -48,42 +48,29 @@
 		if err != nil {
 			return printer.ChromePrinterOptions{}, err
 		}
-<<<<<<< HEAD
 		pageRanges, err := r.StringArg(resource.PageRangesArgKey, "")
-=======
+		if err != nil {
+			return printer.ChromePrinterOptions{}, err
+		}
 		googleChromeRpccBufferSize, err := resource.GoogleChromeRpccBufferSizeArg(r, config)
->>>>>>> 23eacaa7
 		if err != nil {
 			return printer.ChromePrinterOptions{}, err
 		}
 		return printer.ChromePrinterOptions{
-<<<<<<< HEAD
-			WaitTimeout:  waitTimeout,
-			WaitDelay:    waitDelay,
-			HeaderHTML:   headerHTML,
-			FooterHTML:   footerHTML,
-			PaperWidth:   paperWidth,
-			PaperHeight:  paperHeight,
-			MarginTop:    marginTop,
-			MarginBottom: marginBottom,
-			MarginLeft:   marginLeft,
-			MarginRight:  marginRight,
-			Landscape:    landscape,
-			PageRanges:   pageRanges,
-=======
-			WaitTimeout:    waitTimeout,
-			WaitDelay:      waitDelay,
-			HeaderHTML:     headerHTML,
-			FooterHTML:     footerHTML,
-			PaperWidth:     paperWidth,
-			PaperHeight:    paperHeight,
-			MarginTop:      marginTop,
-			MarginBottom:   marginBottom,
-			MarginLeft:     marginLeft,
-			MarginRight:    marginRight,
-			Landscape:      landscape,
-			RpccBufferSize: googleChromeRpccBufferSize,
->>>>>>> 23eacaa7
+			WaitTimeout:       waitTimeout,
+			WaitDelay:         waitDelay,
+			HeaderHTML:        headerHTML,
+			FooterHTML:        footerHTML,
+			PaperWidth:        paperWidth,
+			PaperHeight:       paperHeight,
+			MarginTop:         marginTop,
+			MarginBottom:      marginBottom,
+			MarginLeft:        marginLeft,
+			MarginRight:       marginRight,
+			Landscape:         landscape,
+			PageRanges:        pageRanges,
+			RpccBufferSize:    googleChromeRpccBufferSize,
+			CustomHTTPHeaders: make(map[string]string),
 		}, nil
 	}
 	opts, err := resolver()
